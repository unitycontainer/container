﻿using System;
using System.Collections.Generic;
using System.Diagnostics;
using System.Linq;
using System.Linq.Expressions;
using System.Reflection;
using Unity.Builder;
using Unity.Exceptions;
using Unity.Injection;
using Unity.Lifetime;
using Unity.Policy;
using Unity.Registration;

namespace Unity.Processors
{
    public partial class ConstructorProcessor 
    {
        #region Fields

        protected static readonly ConstructorInfo InvalidOperationExceptionCtor =
            typeof(InvalidOperationException)
                .GetTypeInfo()
                .DeclaredConstructors
                .First(c =>
                {
                    var parameters = c.GetParameters();
                    return 2 == parameters.Length &&
                           typeof(string) == parameters[0].ParameterType &&
                           typeof(Exception) == parameters[1].ParameterType;
                });

        private static readonly ConstructorInfo PerResolveInfo = typeof(InternalPerResolveLifetimeManager)
            .GetTypeInfo().DeclaredConstructors.First();

        protected static readonly Expression SetPerBuildSingletonExpr =
            Expression.Call(BuilderContext.ContextExpression, 
                BuilderContext.SetMethod,
                Expression.Constant(typeof(LifetimeManager), typeof(Type)),
                Expression.New(PerResolveInfo, BuilderContext.ExistingExpression));

        protected static readonly Expression[] NoConstructorExpr = new [] {
            Expression.IfThen(Expression.Equal(Expression.Constant(null), BuilderContext.ExistingExpression),
                Expression.Throw(
                    Expression.New(InvalidOperationExceptionCtor,
                        Expression.Call(StringFormat,
                            Expression.Constant("No public constructor is available for type {0}."),
                            BuilderContext.TypeExpression),
                        InvalidRegistrationExpression)))};

        #endregion


        #region Overrides

        public override IEnumerable<Expression> GetExpressions(Type type, IPolicySet registration)
        {
            // Select ConstructorInfo
            var selection = Select(type, (InternalRegistration)registration);

            // Select constructor for the Type
            var expressions = Enumerable.Empty<Expression>();

            ConstructorInfo info;
            switch (selection)
            {
                case ConstructorInfo memberInfo:
                    info = memberInfo;
                    expressions = ParameterExpressions(info);
                    break;

                case MethodBase<ConstructorInfo> injectionMember:
                    info = injectionMember.MemberInfo(type);
                    expressions = ParameterExpressions(info, injectionMember.Data);
                    break;

                case Exception exception:
                    return new[] {Expression.IfThen(
                        Expression.Equal(Expression.Constant(null), BuilderContext.ExistingExpression),
                        Expression.Throw(Expression.Constant(exception)))};

                default:
                    return NoConstructorExpr;
            }

            // Get lifetime manager
            var lifetimeManager = (LifetimeManager?)registration.Get(typeof(LifetimeManager));

            return lifetimeManager is PerResolveLifetimeManager
                ? new[] { GetResolverExpression(info, expressions), SetPerBuildSingletonExpr }
                : new Expression[] { GetResolverExpression(info, expressions) };
        }
        
        #endregion

        
        #region Expression

        protected override Expression GetResolverExpression(ConstructorInfo info, object? data)
        {
<<<<<<< HEAD
            Debug.Assert(null != data && data is IEnumerable<Expression>);
            var parameters = (IEnumerable<Expression>)data!;

            var variable = Expression.Variable(info.DeclaringType);

=======
>>>>>>> 781124f7
            try
            {
                var variable = Expression.Variable(info.DeclaringType);
                var parametersExpr = CreateParameterExpressions(info.GetParameters(), resolvers);

                return Expression.IfThen(
                    Expression.Equal(Expression.Constant(null), BuilderContext.ExistingExpression),
                    Expression.Block(new[] { variable }, new Expression[]
                    {
                        Expression.Assign(variable, Expression.New(info, parameters)),
                        Expression.Assign(BuilderContext.ExistingExpression, Expression.Convert(variable, typeof(object)))
                    }));
            }
            catch (ArgumentException ex)
            {
                throw new InvalidRegistrationException(InvalidArgument, ex);
            }
        }

        #endregion
    }
}<|MERGE_RESOLUTION|>--- conflicted
+++ resolved
@@ -97,14 +97,11 @@
 
         protected override Expression GetResolverExpression(ConstructorInfo info, object? data)
         {
-<<<<<<< HEAD
             Debug.Assert(null != data && data is IEnumerable<Expression>);
             var parameters = (IEnumerable<Expression>)data!;
 
             var variable = Expression.Variable(info.DeclaringType);
 
-=======
->>>>>>> 781124f7
             try
             {
                 var variable = Expression.Variable(info.DeclaringType);
