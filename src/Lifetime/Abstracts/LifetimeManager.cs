--- conflicted
+++ resolved
@@ -9,13 +9,8 @@
     public abstract class LifetimeManager 
     {
         /// <summary>
-<<<<<<< HEAD
-        /// This value represents Invalid Value. Lifetime manager must return this value
-        /// unless value is set to valid object. Null is a valid value and is not equal 
-=======
         /// This value represents Invalid Value. Lifetime manager must return this
         /// unless value is set with a valid object. Null is a value and is not equal 
->>>>>>> 755f1eee
         /// to NoValue 
         /// </summary>
         public static readonly object NoValue = new InvalidValue();
