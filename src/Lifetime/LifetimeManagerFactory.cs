﻿// Copyright (c) Microsoft Corporation. All rights reserved. See License.txt in the project root for license information.

using System;
using Unity.Extension;

namespace Unity.Lifetime
{
    /// <summary>
    /// An implementation of <see cref="ILifetimeFactoryPolicy"/> that
    /// creates instances of the type of the given Lifetime Manager
    /// by resolving them through the container.
    /// </summary>
    public class LifetimeManagerFactory : ILifetimeFactoryPolicy
    {
        private readonly ExtensionContext _containerContext;

        /// <summary>
        /// Create a new <see cref="LifetimeManagerFactory"/> that will
        /// return instances of the given type, creating them by
        /// resolving through the container.
        /// </summary>
        /// <param name="containerContext">Container to resolve with.</param>
        /// <param name="lifetimeType">Type of LifetimeManager to create.</param>
        public LifetimeManagerFactory(ExtensionContext containerContext, Type lifetimeType)
        {
            _containerContext = containerContext;
            LifetimeType = lifetimeType;
        }

        /// <summary>
        /// Create a new instance of <see cref="ILifetimePolicy"/>.
        /// </summary>
        /// <returns>The new instance.</returns>
        public ILifetimePolicy CreateLifetimePolicy()
        {
<<<<<<< HEAD
            var lifetime = typeof(TransientLifetimeManager) == LifetimeType
                ? new TransientLifetimeManager()
                : (LifetimeManager)_containerContext.Container.Resolve(LifetimeType, null);
=======
            var lifetime = typeof(TransientLifetimeManager) == LifetimeType 
                         ? new TransientLifetimeManager() 
                         : (LifetimeManager)_containerContext.Container.Resolve(LifetimeType, null);
>>>>>>> 312f014b

            if (lifetime is IDisposable)
            {
                _containerContext.Lifetime.Add(lifetime);
            }
            lifetime.InUse = true;
            return lifetime;
        }

        /// <summary>
        /// The type of Lifetime manager that will be created by this factory.
        /// </summary>
        public Type LifetimeType { get; }
    }
}<|MERGE_RESOLUTION|>--- conflicted
+++ resolved
@@ -33,15 +33,9 @@
         /// <returns>The new instance.</returns>
         public ILifetimePolicy CreateLifetimePolicy()
         {
-<<<<<<< HEAD
-            var lifetime = typeof(TransientLifetimeManager) == LifetimeType
-                ? new TransientLifetimeManager()
-                : (LifetimeManager)_containerContext.Container.Resolve(LifetimeType, null);
-=======
             var lifetime = typeof(TransientLifetimeManager) == LifetimeType 
                          ? new TransientLifetimeManager() 
                          : (LifetimeManager)_containerContext.Container.Resolve(LifetimeType, null);
->>>>>>> 312f014b
 
             if (lifetime is IDisposable)
             {
