--- conflicted
+++ resolved
@@ -14,12 +14,7 @@
         [TestMethod]
         public void ShouldHandleCollisions()
         {
-<<<<<<< HEAD
-            var container = new UnityContainer();
-            var (s1, s2) = MakeCollision();
-=======
             Tuple<string, string> s = MakeCollision();
->>>>>>> 781124f7
 
             var registrationSet = new RegistrationSet();
             var registration1 = new InternalRegistration(container);
