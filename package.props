--- conflicted
+++ resolved
@@ -1,15 +1,7 @@
 <Project>
 
   <PropertyGroup>
-<<<<<<< HEAD
-    <VersionBase>5.9.3</VersionBase>
-=======
-    <VersionBase>6.0.0</VersionBase>
-    <TargetFrameworks>netstandard2.0;netstandard1.0;netcoreapp2.0;netcoreapp1.0;net47;net46;net45;net40</TargetFrameworks>
-  </PropertyGroup>
-
-  <PropertyGroup>
->>>>>>> e7a6d5fa
+    <VersionBase>5.9.4</VersionBase>
     <PackageReleaseNotes>This package is compatible with .NET Standard 1.0 and 2.0, .NET Core 1.0 and 2.0, .NET 4.0, 4.5, 4.6, 4.7</PackageReleaseNotes>
   </PropertyGroup>
 
