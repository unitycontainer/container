--- conflicted
+++ resolved
@@ -41,11 +41,7 @@
             var resolver = container.Resolve<Func<ILogger>>();
             var logger = resolver();
 
-<<<<<<< HEAD
-            AssertExtensions.IsInstanceOfType(logger, typeof (MockLogger));
-=======
-            Assert.IsInstanceOfType(logger, typeof(MockLogger));
->>>>>>> 286a75b4
+            AssertExtensions.IsInstanceOfType(logger, typeof(MockLogger));
         }
 
         [TestMethod]
