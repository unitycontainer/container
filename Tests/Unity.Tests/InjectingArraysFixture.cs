--- conflicted
+++ resolved
@@ -76,17 +76,10 @@
 
             TypeWithArrayConstructorParameter result = container.Resolve<TypeWithArrayConstructorParameter>();
 
-<<<<<<< HEAD
-            Assert.AreEqual(3, result.loggers.Length);
-            AssertExtensions.IsInstanceOfType(result.loggers[0], typeof (SpecialLogger));
-            AssertExtensions.IsInstanceOfType(result.loggers[1], typeof (MockLogger));
-            Assert.AreSame(logger2, result.loggers[2]);
-=======
             Assert.AreEqual(3, result.Loggers.Length);
-            Assert.IsInstanceOfType(result.Loggers[0], typeof(SpecialLogger));
-            Assert.IsInstanceOfType(result.Loggers[1], typeof(MockLogger));
+            AssertExtensions.IsInstanceOfType(result.Loggers[0], typeof(SpecialLogger));
+            AssertExtensions.IsInstanceOfType(result.Loggers[1], typeof(MockLogger));
             Assert.AreSame(logger2, result.Loggers[2]);
->>>>>>> 286a75b4
         }
 
         [TestMethod]
@@ -107,17 +100,10 @@
 
             TypeWithArrayConstructorParameter result = container.Resolve<TypeWithArrayConstructorParameter>();
 
-<<<<<<< HEAD
-            Assert.AreEqual(3, result.loggers.Length);
-            AssertExtensions.IsInstanceOfType(result.loggers[0], typeof(SpecialLogger));
-            AssertExtensions.IsInstanceOfType(result.loggers[1], typeof(MockLogger));
-            Assert.AreSame(logger2, result.loggers[2]);
-=======
             Assert.AreEqual(3, result.Loggers.Length);
-            Assert.IsInstanceOfType(result.Loggers[0], typeof(SpecialLogger));
-            Assert.IsInstanceOfType(result.Loggers[1], typeof(MockLogger));
+            AssertExtensions.IsInstanceOfType(result.Loggers[0], typeof(SpecialLogger));
+            AssertExtensions.IsInstanceOfType(result.Loggers[1], typeof(MockLogger));
             Assert.AreSame(logger2, result.Loggers[2]);
->>>>>>> 286a75b4
         }
 
         [TestMethod]
@@ -144,11 +130,7 @@
 
             TypeWithArrayConstructorParameter result = container.Resolve<TypeWithArrayConstructorParameter>();
 
-<<<<<<< HEAD
-            CollectionAssertExtensions.AreEqual(expected, result.loggers);
-=======
-            CollectionAssert.AreEqual(expected, result.Loggers);
->>>>>>> 286a75b4
+            CollectionAssertExtensions.AreEqual(expected, result.Loggers);
         }
 
         [TestMethod]
